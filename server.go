--- conflicted
+++ resolved
@@ -106,21 +106,6 @@
 }
 
 type options struct {
-<<<<<<< HEAD
-	creds                 credentials.TransportCredentials
-	codec                 Codec
-	cp                    Compressor
-	dc                    Decompressor
-	maxReceiveMessageSize int
-	maxSendMessageSize    int
-	unaryInt              UnaryServerInterceptor
-	streamInt             StreamServerInterceptor
-	inTapHandle           tap.ServerInHandle
-	statsHandler          stats.Handler
-	maxConcurrentStreams  uint32
-	useHandlerImpl        bool // use http.Handler-based server
-	unknownStreamDesc     *StreamDesc
-=======
 	creds                credentials.TransportCredentials
 	codec                Codec
 	cp                   Compressor
@@ -131,11 +116,12 @@
 	inTapHandle          tap.ServerInHandle
 	statsHandler         stats.Handler
 	maxConcurrentStreams uint32
+	maxReceiveMessageSize int
+	maxSendMessageSize    int
 	useHandlerImpl       bool // use http.Handler-based server
 	unknownStreamDesc    *StreamDesc
 	keepaliveParams      keepalive.ServerParameters
 	keepalivePolicy      keepalive.EnforcementPolicy
->>>>>>> b982c1ca
 }
 
 const defaultServerMaxReceiveMessageSize = 1024 * 1024 * 4 // Use 4MB as the default receive message size limit.
